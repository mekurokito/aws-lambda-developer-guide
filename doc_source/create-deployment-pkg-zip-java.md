--- conflicted
+++ resolved
@@ -1,12 +1,8 @@
 # Creating a ZIP Deployment Package for a Java Function<a name="create-deployment-pkg-zip-java"></a>
 
-<<<<<<< HEAD
-This section provides examples of creating \.zip file as your deployment package\. You can use any build and packaging tool you like to create this zip, though the examples below uses Gradle\. Regardless of the tools you use, the resulting \.zip file must have the following structure:
-+ All compiled class files and resource files at the root level\. 
-=======
-This section provides examples of creating \.zip file as your deployment package\. You can use any build and packaging tool you like to create a deployment package with the following structure\.
+This section provides examples of creating \.zip file as your deployment package\. The deployment package must have the following structure\.
 + All compiled class files and resource files at the root level\.
->>>>>>> dd4670ab
+
 + All required jars to run the code in the `/lib` directory\.
 **Note**  
 Lambda loads JARs in unicode alphabetical order\. If multiple JARs in the `lib` folder contain the same class, the first one is used\. You can use the following shell script to identify duplicate classes\.  
@@ -19,7 +15,7 @@
   find ./expanded/lib -name '*.jar' | xargs -n1 zipinfo -1 | grep '.*.class' | sort | uniq -c | sort
   ```
 
-The following examples use Gradle build and deployment tool to create a deployment package\.
+You can use any build and packaging tool you like to create a deployment package. The following examples use Gradle build and deployment tool to create a deployment package\.
 
 ## Before You Begin<a name="create-deployment-pkg-zip-java-before-you-begin"></a>
 
