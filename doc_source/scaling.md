--- conflicted
+++ resolved
@@ -36,7 +36,6 @@
 
 ## Automatic Scaling<a name="scaling-behavior"></a>
 
-<<<<<<< HEAD
 AWS Lambda will dynamically scale capacity in response to increased traffic, subject to your account's [Account Level Concurrent Execution Limit](concurrent-executions.md#concurrent-execution-safety-limit)\. To handle any burst in traffic, Lambda will immediately increase your concurrently executing functions by a predetermined amount, dependent on which region it's executed \(see table below\)\.
 
  If the default **Immediate Concurrency Increase** value, as noted in the table below, is not sufficient to accommodate the traffic surge, Lambda will continue to increase the number of concurrent function executions by 500 per minute until your account safety limit has been reached or the number of concurrently executing functions is sufficient to successfully process the increased load\.
@@ -45,10 +44,7 @@
 Because Lambda depends on Amazon EC2 to provide Elastic Network Interfaces for VPC\-enabled Lambda functions, these functions are also subject to Amazon EC2's rate limits as they scale\. If Amazon EC2 rate limits prevent VPC\-enabled functions from adding 500 concurrent invocations per minute, please request a limit increase by following the instructions in [Limits](limits.md). When requesting the limit increase however, please use the **Use Case Description** field to include any throttling responses that you may have recieved from EC2, along with details about any previous limit increase\.  
 Beyond this rate \(i\.e\. for applications taking advantage of the full Immediate concurrency increase\), your application should handle Amazon EC2 throttling \(502 EC2ThrottledException\) through client\-side retry and backoff\. For more details, see [Error Retries and Exponential Backoff in AWS](http://docs.aws.amazon.com/general/latest/gr/api-retries.html)\.
 
-The table below outlines the immediate concurrency increase per region:
-=======
 AWS Lambda dynamically scales function execution in response to increased traffic, up to your [concurrency limit](limits.md)\. Under sustained load, your function's concurrency bursts to an initial level between 500 and 3000 concurrent executions that varies per region\. After the initial burst, the function's capacity increases by an additional 500 concurrent executions each minute until either the load is accommodated, or the total concurrency of all functions in the region hits the limit\.
->>>>>>> c6796951
 
 
 ****  
