--- conflicted
+++ resolved
@@ -1,52 +1,17 @@
 # AWS Lambda Function Handler in Node\.js<a name="nodejs-prog-model-handler"></a>
 
-<<<<<<< HEAD
-AWS Lambda invokes your Lambda function via a `handler` object\. A `handler` represents the name of your Lambda function \(and serves as the entry point that AWS Lambda uses to execute your function code\. For example:
-
-Using Node\.js v6\.10
-```
-exports.myHandler = function(event, context, callback) {
-    ... function code
-    callback(null, "some success message");
-    // or
-    // callback("some error type");
-}
-```
-
-Using Node\.js v8\.10 supporting `async`/`await`
-```
-exports.myHandler = async function(event, context) {
-    ... function code
-    return "some success message";
-    // or
-    // throw new Error("some error type");
-}
-```
-
-+ `myHandler` – This is the name of the function AWS Lambda invokes\. Suppose you save this code as `helloworld.js`\. Then, `myHandler` is the function that contains your Lambda function code and `helloworld` is the name of the file that represents your deployment package\. For more information, see [Creating a Deployment Package \(Node\.js\)](nodejs-create-deployment-pkg.md)\.
-
-  AWS Lambda supports two invocation types:
-  + **RequestResponse**, or *synchronous execution*: AWS Lambda returns the result of the function call to the client invoking the Lambda function\. If the handler code of your Lambda function does not specify a return value, AWS Lambda will automatically return `null` for that value\. For a simple sample, see [Example](#nodejs-prog-model-handler-example)\.
-  + **Event**, or *asynchronous execution*: AWS Lambda will discard any results of the function call\. 
-**Note**  
-If you discover that your Lambda function does not process the event using asynchronous invocation, you can investigate the failure using [Dead Letter Queues](dlq.md)\.
-=======
 The handler is the method in your Lambda function that processes events\. When you invoke a function, the [runtime](lambda-runtimes.md) runs the handler method\. When the handler exits or returns a response, it becomes available to handler another event\.
 
 The following example function logs the contents of the event object and returns the location of the logs\.
->>>>>>> e03ecbec
 
 **Example index\.js**  
 
 ```
-<<<<<<< HEAD
-callback(error, result);
-=======
+
 exports.handler =  async function(event, context) {
   console.log("EVENT: \n" + JSON.stringify(event, null, 2))
   return context.logStreamName
 }
->>>>>>> e03ecbec
 ```
 
 When you [configure a function](resource-model.md), the value of the handler setting is the name of the file, and the name of the exported handler module, separated by a dot\. The default in the console, and for examples in this guide, is `index.handler`, which indicates the `handler` module exported by `index.js`\.
@@ -65,9 +30,6 @@
 
 If your code performs an asynchronous task, return a promise to ensure that it finishes running\. When you resolve or reject the promise, Lambda sends the response or error to the invoker\.
 
-<<<<<<< HEAD
-## Example<a name="nodejs-prog-model-handler-example"></a>
-=======
 **Example index\.js – HTTP request with async and promises**  
 
 ```
@@ -87,25 +49,15 @@
 ```
 
 For libraries that return a promise, you can return that promise directly to the runtime\.
->>>>>>> e03ecbec
 
 **Example index\.js – AWS SDK with async and promises**  
 
 ```
-<<<<<<< HEAD
-exports.myHandler = function(event, context, callback) {
-    console.log("value1 = " + event.key1);
-    console.log("value2 = " + event.key2);  
-    callback(null, "some success message");
-    // or 
-    // callback("some error type"); 
-=======
 const AWS = require('aws-sdk')
 const s3 = new AWS.S3()
 
 exports.handler = async function(event) {
   return s3.listBuckets().promise()
->>>>>>> e03ecbec
 }
 ```
 
@@ -116,14 +68,6 @@
 **Example index\.js – HTTP request with callback**  
 
 ```
-<<<<<<< HEAD
-exports.myHandler = async function(event, context) {
-    console.log("value1 = " + event.key1);
-    console.log("value2 = " + event.key2);  
-    return "some success message";
-    // or 
-    // throw new Error("some error type"); 
-=======
 const https = require('https')
 let url = "https://docs.aws.amazon.com/lambda/latest/dg/welcome.html"
 
@@ -133,7 +77,6 @@
   }).on('error', (e) => {
     callback(Error(e))
   })
->>>>>>> e03ecbec
 }
 ```
 
