--- conflicted
+++ resolved
@@ -60,11 +60,9 @@
 + AWS Lambda does not need permission to invoke your Lambda function, therefore you don't need to add any permissions to the permissions policy attached to your Lambda function\. 
 + Your Lambda role needs permission to read from the stream\.
 
-<<<<<<< HEAD
-## Example 3: AWS Lambda Pulls Events from an Amazon SQS Queue and Invokes a Lambda Function<a name="example-lambda-pulls-sqs-queue-events-invokes-function"></a>
-=======
+
 ## Example 3: AWS Lambda Pulls Events from an Amazon SQS Queue and Invokes a Lambda Function<a name="example-lambda-pulls-sqs-events-invokes-function"></a>
->>>>>>> 729226c1
+
 
 For poll\-based event sources, AWS Lambda polls the source and then invokes the Lambda function when records are detected on that source\. For poll\-based sources, event source mapping information is stored in AWS Lambda\. AWS Lambda provides an API for you to create and manage these event source mappings\. 
 + [CreateEventSourceMapping](API_CreateEventSourceMapping.md)
