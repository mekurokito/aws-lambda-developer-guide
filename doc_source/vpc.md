--- conflicted
+++ resolved
@@ -47,12 +47,7 @@
 
 AWS Lambda uses the VPC information you provide to set up [ENIs](https://docs.aws.amazon.com/vpc/latest/userguide/VPC_ElasticNetworkInterfaces.html) that allow your Lambda function to access VPC resources\. Each ENI is assigned a private IP address from the IP address range within the Subnets you specify, but is not assigned any public IP addresses\. Therefore, if your Lambda function requires Internet access \(for example, to access AWS services that don't have VPC endpoints \), you can configure a NAT instance inside your VPC or you can use the Amazon VPC NAT gateway\. For more information, see [NAT Gateways](https://docs.aws.amazon.com/vpc/latest/userguide/vpc-nat-gateway.html) in the *Amazon VPC User Guide*\. You cannot use an Internet gateway attached to your VPC, since that requires the ENI to have public IP addresses\. 
 
-<<<<<<< HEAD
-**Important**  
 The Lambda does not get assigned a public IP address, and therefore cannot talk outside your VPC without using NAT (Network Address Translation). If your Lambda function needs Internet access, or to call AWS services, do not attach it to a public subnet or to a private subnet without Internet access\. Instead, attach it only to private subnets with Internet access through a NAT instance or an Amazon VPC NAT gateway\. 
-=======
-If your Lambda function needs Internet access, do not attach it to a public subnet or to a private subnet without Internet access\. Instead, attach it only to private subnets with Internet access through a NAT instance or an Amazon VPC NAT gateway\. 
->>>>>>> 857c9169
 
 ## Guidelines for Setting Up VPC\-Enabled Lambda Functions<a name="vpc-setup-guidelines"></a>
 
