# AWS Lambda Context Object in Node\.js<a name="nodejs-prog-model-context"></a>

When Lambda runs your function, it passes a context object to the [handler](nodejs-prog-model-handler.md)\. This object provides methods and properties that provide information about the invocation, function, and execution environment\.

**Context Methods**
+ `getRemainingTimeInMillis()` – Returns the number of milliseconds left before the execution times out\.

**Context Properties**
+ `functionName` – The name of the Lambda function\.
+ `functionVersion` – The [version](versioning-aliases.md) of the function\.
+ `invokedFunctionArn` – The Amazon Resource Name \(ARN\) used to invoke the function\. Indicates if the invoker specified a version number or alias\.
+ `memoryLimitInMB` – The amount of memory configured on the function\.
+ `awsRequestId` – The identifier of the invocation request\.
+ `logGroupName` – The log group for the function\.
+ `logStreamName` – The log stream for the function instance\.
+ `identity` – \(mobile apps\) Information about the Amazon Cognito identity that authorized the request\.
  + `cognitoIdentityId` – The authenticated Amazon Cognito identity\.
  + `cognitoIdentityPoolId` – The Amazon Cognito identity pool that authorized the invocation\.
+ `clientContext` – \(mobile apps\) Client context provided to the Lambda invoker by the client application\.
  + `client.installation_id`
  + `client.app_title`
  + `client.app_version_name`
  + `client.app_version_code`
  + `client.app_package_name`
  + `env.platform_version`
  + `env.platform`
  + `env.make`
  + `env.model`
  + `env.locale`
  + `Custom` – Custom values set by the mobile application\.
+ `callbackWaitsForEmptyEventLoop` – Set to false to send the response right away when the [callback](nodejs-prog-model-handler.md#nodejs-prog-model-handler-callback) executes, instead of waiting for the Node\.js event loop to be empty\. If false, any outstanding events will continue to run during the next invocation\.

The following example shows a handler function that logs context information\.

**Example index\.js**  

```
exports.handler = function(event, context, callback) {
    console.log('remaining time =', context.getRemainingTimeInMillis());
    console.log('functionName =', context.functionName);
    console.log('AWSrequestID =', context.awsRequestId);
    callback(null, context.functionName);
};
<<<<<<< HEAD
```

The handler code in this example logs some of the runtime information of the Lambda function to CloudWatch\. If you invoke the function using the Lambda console, the console displays the logs in the **Log output** section\. You can create a Lambda function using this code and test it using the console\.

**To test this code in the AWS Lambda console**

1. In the console, create a Lambda function using the hello\-world blueprint\. In **runtime**, choose **nodejs6\.10**\. For instructions on how to do this, see [Create a Simple Lambda Function](get-started-create-function.md)\. 

1. Test the function, and then you can also update the code to get more context information\.

## The Context Object Methods \(Node\.js\)<a name="nodejs-prog-model-context-methods"></a>

The context object provides the following methods\. 

### context\.getRemainingTimeInMillis\(\)<a name="nodejs-prog-model-context-methods-getRemainingTimeInMillis-nodejs"></a>

Returns the approximate remaining execution time \(before timeout occurs\) of the Lambda function that is currently executing\. The timeout is one of the Lambda function configuration\. When the timeout reaches, AWS Lambda terminates your Lambda function\. 

You can use this method to check the remaining time during your function execution and take appropriate corrective action at run time\.

The general syntax is:

```
context.getRemainingTimeInMillis();
```

## The Context Object Properties \(Node\.js\)<a name="nodejs-prog-model-context-properties"></a>

The `context` object provides the following property that you can update:

**callbackWaitsForEmptyEventLoop**  
The default value is true\. This property is useful only to modify the default behavior of the callback\. By default, the callback will wait until the event loop is empty before freezing the process and returning the results to the caller\. You can set this property to false to request AWS Lambda to freeze the process soon after the `callback` is called, even if there are events in the event loop\. AWS Lambda will freeze the process, any state data and the events in the event loop \(any remaining events in the event loop processed when the Lambda function is called next and if AWS Lambda chooses to use the frozen process\)\. For more information about callback, see [Using the Callback Parameter](nodejs-prog-model-handler.md#nodejs-prog-model-handler-callback)\.

In addition, the `context` object provides the following properties that you can use obtain runtime information:

**functionName**  
Name of the Lambda function that is executing\.

**functionVersion**  
The Lambda function version that is executing\. If an alias is used to invoke the function, then `functionVersion` will be the version the alias points to\.

**invokedFunctionArn**  
The ARN used to invoke this function\. It can be a function ARN or an alias ARN\. An unqualified ARN executes the `$LATEST` version and aliases execute the function version it is pointing to\. 

**memoryLimitInMB**  
Memory limit, in MB, you configured for the Lambda function\. You set the memory limit at the time you create a Lambda function and you can change it later\.

**awsRequestId**  
AWS request ID associated with the request\. This is the ID returned to the client that called the `invoke` method\.   
If AWS Lambda retries the invocation \(for example, in a situation where the Lambda function that is processing Kinesis records throws an exception\), the request ID remains the same\.

**logGroupName**  
The name of the CloudWatch log group where you can find logs written by your Lambda function\.

**logStreamName**  
 The name of the CloudWatch log group where you can find logs written by your Lambda function\. The log stream may or may not change for each invocation of the Lambda function\.  
The value is null if your Lambda function is unable to create a log stream, which can happen if the execution role that grants necessary permissions to the Lambda function does not include permissions for the CloudWatch actions\.

**identity**  
Information about the Amazon Cognito identity provider when invoked through the AWS Mobile SDK\. It can be null\.  
+ **identity\.cognitoIdentityId**
+ **identity\.cognitoIdentityPoolId**
For more information about the exact values for a specific mobile platform, see [Identity Context](http://docs.aws.amazon.com/mobile/sdkforios/developerguide/lambda.html#identitycontext) in the *AWS Mobile SDK for iOS Developer Guide*, and [Identity Context](http://docs.aws.amazon.com/mobile/sdkforandroid/developerguide/lambda.html#identity-context) in the AWS Mobile SDK for Android Developer Guide\.

**clientContext**  
Information about the client application and device when invoked through the AWS Mobile SDK\. It can be null\. Using `clientContext`, you can get the following information:  
+ **clientContext\.client\.installation\_id**
+ **clientContext\.client\.app\_title**
+ **clientContext\.client\.app\_version\_name**
+ **clientContext\.client\.app\_version\_code**
+ **clientContext\.client\.app\_package\_name**
+ **clientContext\.Custom**

  Custom values set by the mobile client application\.
+ **clientContext\.env\.platform\_version**
+ **clientContext\.env\.platform**
+ **clientContext\.env\.make**
+ **clientContext\.env\.model**
+ **clientContext\.env\.locale**

For more information about the exact values for a specific mobile platform, see [Client Context](http://docs.aws.amazon.com/mobile/sdkforios/developerguide/lambda.html#clientcontext) in the *AWS Mobile SDK for iOS Developer Guide*, and [Client Context](http://docs.aws.amazon.com/mobile/sdkforandroid/developerguide/lambda.html#client-context) in the *AWS Mobile SDK for Android Developer Guide*\.
=======
```
>>>>>>> 302dfdfa
<|MERGE_RESOLUTION|>--- conflicted
+++ resolved
@@ -41,88 +41,4 @@
     console.log('AWSrequestID =', context.awsRequestId);
     callback(null, context.functionName);
 };
-<<<<<<< HEAD
-```
-
-The handler code in this example logs some of the runtime information of the Lambda function to CloudWatch\. If you invoke the function using the Lambda console, the console displays the logs in the **Log output** section\. You can create a Lambda function using this code and test it using the console\.
-
-**To test this code in the AWS Lambda console**
-
-1. In the console, create a Lambda function using the hello\-world blueprint\. In **runtime**, choose **nodejs6\.10**\. For instructions on how to do this, see [Create a Simple Lambda Function](get-started-create-function.md)\. 
-
-1. Test the function, and then you can also update the code to get more context information\.
-
-## The Context Object Methods \(Node\.js\)<a name="nodejs-prog-model-context-methods"></a>
-
-The context object provides the following methods\. 
-
-### context\.getRemainingTimeInMillis\(\)<a name="nodejs-prog-model-context-methods-getRemainingTimeInMillis-nodejs"></a>
-
-Returns the approximate remaining execution time \(before timeout occurs\) of the Lambda function that is currently executing\. The timeout is one of the Lambda function configuration\. When the timeout reaches, AWS Lambda terminates your Lambda function\. 
-
-You can use this method to check the remaining time during your function execution and take appropriate corrective action at run time\.
-
-The general syntax is:
-
-```
-context.getRemainingTimeInMillis();
-```
-
-## The Context Object Properties \(Node\.js\)<a name="nodejs-prog-model-context-properties"></a>
-
-The `context` object provides the following property that you can update:
-
-**callbackWaitsForEmptyEventLoop**  
-The default value is true\. This property is useful only to modify the default behavior of the callback\. By default, the callback will wait until the event loop is empty before freezing the process and returning the results to the caller\. You can set this property to false to request AWS Lambda to freeze the process soon after the `callback` is called, even if there are events in the event loop\. AWS Lambda will freeze the process, any state data and the events in the event loop \(any remaining events in the event loop processed when the Lambda function is called next and if AWS Lambda chooses to use the frozen process\)\. For more information about callback, see [Using the Callback Parameter](nodejs-prog-model-handler.md#nodejs-prog-model-handler-callback)\.
-
-In addition, the `context` object provides the following properties that you can use obtain runtime information:
-
-**functionName**  
-Name of the Lambda function that is executing\.
-
-**functionVersion**  
-The Lambda function version that is executing\. If an alias is used to invoke the function, then `functionVersion` will be the version the alias points to\.
-
-**invokedFunctionArn**  
-The ARN used to invoke this function\. It can be a function ARN or an alias ARN\. An unqualified ARN executes the `$LATEST` version and aliases execute the function version it is pointing to\. 
-
-**memoryLimitInMB**  
-Memory limit, in MB, you configured for the Lambda function\. You set the memory limit at the time you create a Lambda function and you can change it later\.
-
-**awsRequestId**  
-AWS request ID associated with the request\. This is the ID returned to the client that called the `invoke` method\.   
-If AWS Lambda retries the invocation \(for example, in a situation where the Lambda function that is processing Kinesis records throws an exception\), the request ID remains the same\.
-
-**logGroupName**  
-The name of the CloudWatch log group where you can find logs written by your Lambda function\.
-
-**logStreamName**  
- The name of the CloudWatch log group where you can find logs written by your Lambda function\. The log stream may or may not change for each invocation of the Lambda function\.  
-The value is null if your Lambda function is unable to create a log stream, which can happen if the execution role that grants necessary permissions to the Lambda function does not include permissions for the CloudWatch actions\.
-
-**identity**  
-Information about the Amazon Cognito identity provider when invoked through the AWS Mobile SDK\. It can be null\.  
-+ **identity\.cognitoIdentityId**
-+ **identity\.cognitoIdentityPoolId**
-For more information about the exact values for a specific mobile platform, see [Identity Context](http://docs.aws.amazon.com/mobile/sdkforios/developerguide/lambda.html#identitycontext) in the *AWS Mobile SDK for iOS Developer Guide*, and [Identity Context](http://docs.aws.amazon.com/mobile/sdkforandroid/developerguide/lambda.html#identity-context) in the AWS Mobile SDK for Android Developer Guide\.
-
-**clientContext**  
-Information about the client application and device when invoked through the AWS Mobile SDK\. It can be null\. Using `clientContext`, you can get the following information:  
-+ **clientContext\.client\.installation\_id**
-+ **clientContext\.client\.app\_title**
-+ **clientContext\.client\.app\_version\_name**
-+ **clientContext\.client\.app\_version\_code**
-+ **clientContext\.client\.app\_package\_name**
-+ **clientContext\.Custom**
-
-  Custom values set by the mobile client application\.
-+ **clientContext\.env\.platform\_version**
-+ **clientContext\.env\.platform**
-+ **clientContext\.env\.make**
-+ **clientContext\.env\.model**
-+ **clientContext\.env\.locale**
-
-For more information about the exact values for a specific mobile platform, see [Client Context](http://docs.aws.amazon.com/mobile/sdkforios/developerguide/lambda.html#clientcontext) in the *AWS Mobile SDK for iOS Developer Guide*, and [Client Context](http://docs.aws.amazon.com/mobile/sdkforandroid/developerguide/lambda.html#client-context) in the *AWS Mobile SDK for Android Developer Guide*\.
-=======
-```
->>>>>>> 302dfdfa
+```