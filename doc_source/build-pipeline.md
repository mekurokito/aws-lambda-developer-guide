--- conflicted
+++ resolved
@@ -150,11 +150,7 @@
       });
   };
   ```
-<<<<<<< HEAD
-+ Add a *samTemplate\.yaml* file, containing the content following\. This is for the SAM template that defines the resources in your application\. This SAM template defines a Lambda function that is triggered by API Gateway\. Note that the `runtime` parameter uses `nodejs6.10` but you can also specify `nodejs8.10`\. For more information about AWS SAM see [AWS Serverless Application Model](https://github.com/awslabs/serverless-application-model)\.
-=======
 + Add a *samTemplate\.yaml* file that contains the following content\. This is for the AWS SAM template that defines the resources in your application\. This AWS SAM template defines a Lambda function that's triggered by API Gateway\. Note that the `runtime` parameter uses `nodejs6.10`, but you can also specify `nodejs8.10`\. For more information about AWS SAM, see [AWS Serverless Application Model](https://github.com/awslabs/serverless-application-model)\.
->>>>>>> c146d991
 
   ```
   AWSTemplateFormatVersion: '2010-09-09'
