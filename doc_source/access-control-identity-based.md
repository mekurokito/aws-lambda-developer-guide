# Identity\-based IAM Policies for AWS Lambda<a name="access-control-identity-based"></a>

You can use identity\-based policies in AWS Identity and Access Management \(IAM\) to grant users in your account access to Lambda\. Identity\-based policies can apply to users directly, or to groups and roles that are associated with a user\. You can also grant users in another account permission to assume a role in your account and access your Lambda resources\.

Lambda provides managed policies that grant access to Lambda API actions and, in some cases, access to other services used to develop and manage Lambda resources\. Lambda updates the managed policies as needed, to ensure that your users have access to new features when they're released\.
+ **AWSLambdaFullAccess** – Grants full access to AWS Lambda actions and other services used to develop and maintain Lambda resources\.
+ **AWSLambdaReadOnlyAccess** – Grants read\-only access to AWS Lambda resources\.
+ **AWSLambdaRole** – Grants permissions to invoke Lambda functions\. 

Managed policies grant permission to API actions without restricting the functions or layers that a user can modify\. For finer\-grained control, you can create your own policies that limit the scope of a user's permissions\.

**Topics**
+ [Function Development](#permissions-user-function)
+ [Layer Development and Use](#permissions-user-layer)
+ [Cross\-Account Roles](#permissions-user-xaccount)

## Function Development<a name="permissions-user-function"></a>

The following shows an example of a permissions policy with limited scope\. It allows a user to create and manage Lambda functions named with a designated prefix \(`intern-`\), and configured with a designated execution role\.

**Example Function Development Policy**  

```
{
    "Version": "2012-10-17",
    "Statement": [
        {
            "Sid": "ReadOnlyPermissions",
            "Effect": "Allow", 
            "Action": [
                "lambda:GetAccountSettings",
                "lambda:ListFunctions",
                "lambda:ListTags",
                "lambda:GetEventSourceMapping",
                "lambda:ListEventSourceMappings",
                "iam:ListRoles"
            ],
            "Resource": "*"
        },
        {
            "Sid": "DevelopFunctions",
            "Effect": "Allow", 
            "NotAction": [
                "lambda:AddPermission",
                "lambda:PutFunctionConcurrency"
            ],
            "Resource": "arn:aws:lambda:*:*:function:intern-*"
        },
        {
            "Sid": "DevelopEventSourceMappings",
            "Effect": "Allow", 
            "Action": [
                "lambda:DeleteEventSourceMapping",
                "lambda:UpdateEventSourceMapping",
                "lambda:CreateEventSourceMapping"
            ],
            "Resource": "*",
            "Condition": {
                "StringLike": {
                    "lambda:FunctionArn": "arn:aws:lambda:*:*:function:intern-*"
                }
            }
        },
        {
            "Sid": "PassExecutionRole",
            "Effect": "Allow", 
            "Action": [
                "iam:ListRolePolicies",
                "iam:ListAttachedRolePolicies",
                "iam:GetRole",
                "iam:PassRole"
            ],
            "Resource": "arn:aws:iam::*:role/intern-lambda-execution-role"
        },
        {
            "Sid": "ViewExecutionRolePolicies",
            "Effect": "Allow", 
            "Action": [
                "iam:GetPolicy",
                "iam:GetPolicyVersion"
            ],
            "Resource": "arn:aws:iam::aws:policy/*"
        },
        {
            "Sid": "ViewLogs",
            "Effect": "Allow", 
            "Action": [
                "logs:*"
            ],
            "Resource": "arn:aws:logs:*:*:log-group:/aws/lambda/intern-*"
        }
    ]
}
```

The permissions in the policy are organized into statements based on the [resources and conditions](lambda-api-permissions-ref.md) that they support\.
+ `ReadOnlyPermissions` – The Lambda console uses these permissions when you browse and view functions\. They don't support resource patterns or conditions\.

  ```
              "Action": [
                  "lambda:GetAccountSettings",
                  "lambda:ListFunctions",
                  "lambda:ListTags",
                  "lambda:GetEventSourceMapping",
                  "lambda:ListEventSourceMappings",
                  "iam:ListRoles"
              ],
              "Resource": "*"
  ```
+ `DevelopFunctions` – Use any Lambda action that operates on functions prefixed with `intern-`, *except* `AddPermission` and `PutFunctionConcurrency`\. `AddPermission` modifies the [resource\-based policy](access-control-resource-based.md) on the function and can have security implications\. `PutFunctionConcurrency` reserves scaling capacity for a function and can take capacity away from other functions\.

  ```
              "NotAction": [
                  "lambda:AddPermission",
                  "lambda:PutFunctionConcurrency"
              ],
              "Resource": "arn:aws:lambda:*:*:function:intern-*"
  ```
+ `DevelopEventSourceMappings` – Manage event source mappings on functions that are prefixed with `intern-`\. These actions operate on event source mappings, but you can restrict them by function with a *condition*\.

  ```
              "Action": [
                  "lambda:DeleteEventSourceMapping",
                  "lambda:UpdateEventSourceMapping",
                  "lambda:CreateEventSourceMapping"
              ],
              "Resource": "*",
              "Condition": {
                  "StringLike": {
                      "lambda:FunctionArn": "arn:aws:lambda:*:*:function:intern-*"
                  }
              }
  ```
+ `PassExecutionRole` – View and pass only a role named `intern-lambda-execution-role`, which must be created and managed by a user with IAM permissions\. `PassRole` is used when you assign an execution role to a function\.

  ```
              "Action": [
                  "iam:ListRolePolicies",
                  "iam:ListAttachedRolePolicies",
                  "iam:GetRole",
                  "iam:PassRole"
              ],
              "Resource": "arn:aws:iam::*:role/intern-lambda-execution-role"
  ```
+ `ViewExecutionRolePolicies` – View the AWS\-provided managed policies that are attached to the execution role\. This lets you view the function's permissions in the console, but doesn't include permission to view policies that were created by other users in the account\.

  ```
              "Action": [
                  "iam:GetPolicy",
                  "iam:GetPolicyVersion"
              ],
              "Resource": "arn:aws:iam::aws:policy/*"
  ```
+ `ViewLogs` – Use CloudWatch Logs to view logs for functions that are prefixed with `intern-`\.

  ```
              "Action": [
                  "logs:*"
              ],
              "Resource": "arn:aws:logs:*:*:log-group:/aws/lambda/intern-*"
  ```

This policy allows a user to get started with Lambda, without putting other users' resources at risk\. It doesn't allow a user to configure a function to be triggered by or call other AWS services, which requires broader IAM permissions\. It also doesn't include permission to services that don't support limited\-scope policies, like CloudWatch and X\-Ray\. Use the read\-only policies for these services to give the user access to metrics and trace data\.

When you configure triggers for your function, you need access to use the AWS service that invokes your function\. For example, to configure an Amazon S3 trigger, you need permission to Amazon S3 actions to manage bucket notifications\. Many of these permissions are included in the **AWSLambdaFullAccess** managed policy\. Example policies are available in this guide's [GitHub repository](https://github.com/awsdocs/aws-lambda-developer-guide/tree/master/iam-policies)\.

## Layer Development and Use<a name="permissions-user-layer"></a>

The following policy grants a user permission to create layers and use them with functions\. The resource patterns allow the user to work in any AWS Region and with any layer version, as long as the name of the layer starts with `test-`\.

**Example Layer Development Policy**  

```
{
    "Version": "2012-10-17",
    "Statement": [
        {
            "Sid": "PublishLayers",
            "Effect": "Allow",
            "Action": [
                "lambda:PublishLayerVersion"
            ],
            "Resource": "arn:aws:lambda:*:*:layer:test-*"
        },
        {
            "Sid": "ManageLayerVersions",
            "Effect": "Allow",
            "Action": [
<<<<<<< HEAD
                "logs:DescribeLogGroups",
                "logs:DescribeLogStreams",
                "logs:GetLogEvents"

              ],
            "Resource": "arn:aws:logs:region:account-id:log-group:/aws/lambda/*"
=======
                "lambda:GetLayerVersion",
                "lambda:DeleteLayerVersion"
            ],
            "Resource": "arn:aws:lambda:*:*:layer:test-*:*"
>>>>>>> 2a45dd99
        }
    ]
}
```

You can also enforce layer use during function creation and configuration with the `lambda:Layer` condition\. For example, you can prevent users from using layers published by other accounts\. The following policy adds a condition to the `CreateFunction` and `UpdateFunctionConfiguration` actions to require that any layers specified come from account `123456789012`\.

```
{
    "Version": "2012-10-17",
    "Statement": [
        {
            "Sid": "ConfigureFunctions",
            "Effect": "Allow",
            "Action": [
                "lambda:CreateFunction",
                "lambda:UpdateFunctionConfiguration"
            ],
            "Resource": "*",
            "Condition": {
                "ForAllValues:StringLike": {
                    "lambda:Layer": [
                        "arn:aws:lambda:*:123456789012:layer:*:*"
                    ]
                }
            }
        }
    ]
}
```

To ensure that the condition applies, verify that no other statements grant the user permission to these actions\.

## Cross\-Account Roles<a name="permissions-user-xaccount"></a>

You can apply any of the preceding policies and statements to a role, which you can then share with another account to give it access to your Lambda resources\. Unlike an IAM user, a role doesn't have credentials for authentication\. Instead, it has a *trust policy* that specifies who can assume the role and use its permissions\.

You can use cross\-account roles to give accounts that you trust access to Lambda actions and resources\. If you just want to grant permission to invoke a function or use a layer, use [resource\-based policies](access-control-resource-based.md) instead\.

For more information, see [IAM Roles](https://docs.aws.amazon.com/IAM/latest/UserGuide/id_roles.html) in the *IAM User Guide*\.<|MERGE_RESOLUTION|>--- conflicted
+++ resolved
@@ -186,19 +186,10 @@
             "Sid": "ManageLayerVersions",
             "Effect": "Allow",
             "Action": [
-<<<<<<< HEAD
-                "logs:DescribeLogGroups",
-                "logs:DescribeLogStreams",
-                "logs:GetLogEvents"
-
-              ],
-            "Resource": "arn:aws:logs:region:account-id:log-group:/aws/lambda/*"
-=======
                 "lambda:GetLayerVersion",
                 "lambda:DeleteLayerVersion"
             ],
             "Resource": "arn:aws:lambda:*:*:layer:test-*:*"
->>>>>>> 2a45dd99
         }
     ]
 }
