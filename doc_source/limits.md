--- conflicted
+++ resolved
@@ -1,33 +1,6 @@
 # AWS Lambda Limits<a name="limits"></a>
 
 AWS Lambda limits the amount of compute and storage resources that you can use to run and store functions\. The following limits apply per\-region and can be increased\. To request an increase, use the [Support Center console](https://console.aws.amazon.com/support/v1#/case/create?issueType=service-limit-increase)\.
-
-<<<<<<< HEAD
- This section discusses those AWS Lambda limits\.
-
-**Topics**
-+ [AWS Lambda Limits](#limits-list)
-+ [AWS Lambda Limit Errors](#limits-troubleshooting)
-
-## AWS Lambda Limits<a name="limits-list"></a>
-
-
-**AWS Lambda Resource Limits per Invocation**  
-
-| Resource | Limits | 
-| --- | --- | 
-| Memory allocation range  | Minimum = 128 MB / Maximum = 3008 MB \(with 64 MB increments\)\. If the maximum memory use is exceeded, function invocation will be terminated\. | 
-| Ephemeral disk capacity \("/tmp" space\) | 512 MB | 
-| Number of file descriptors  | 1,024 | 
-| Number of processes and threads \(combined total\) | 1,024 | 
-| Maximum execution duration per request | 300 seconds (5 minutes) | 
-| [Invoke](API_Invoke.md) request body payload size \(RequestResponse/synchronous invocation\) | 6 MB | 
-| [Invoke](API_Invoke.md) request body payload size \(Event/asynchronous invocation\) | 128 KB | 
-
-
-**AWS Lambda Account Limits Per Region**  
-=======
->>>>>>> 2435c78b
 
 | Resource | Default Limit | 
 | --- | --- | 
