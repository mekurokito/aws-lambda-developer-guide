--- conflicted
+++ resolved
@@ -21,11 +21,7 @@
 | Function [resource\-based policy](configuration-layers.md) | 20 KB | 
 | Function [layers](configuration-layers.md) | 5 layers | 
 | [Invocation payload](invoking-lambda-functions.md) \(request and response\) |  6 MB \(synchronous\) 256 KB \(asynchronous\)  | 
-<<<<<<< HEAD
-| [Deployment package](deployment-package-v2.md) size |  50 MB \(zipped, using direct upload. Does not apply to using S3\) 250 MB \(unzipped, including layers\) 3 MB \(console editor\)  | 
-=======
 | [Deployment package](deployment-package-v2.md) size |  50 MB \(zipped, for direct upload\) 250 MB \(unzipped, including layers\) 3 MB \(console editor\)  | 
->>>>>>> f3ed0ffb
 | Test events \(console editor\) | 10 | 
 | `/tmp` directory storage | 512 MB | 
 | File descriptors | 1024 | 
