--- conflicted
+++ resolved
@@ -105,14 +105,9 @@
                "eventVersion": "1.0",
                "eventID": "shardId-000000000006:49590338271490256608559692538361571095921575989136588898",
                "eventName": "aws:kinesis:record",
-<<<<<<< HEAD
-               "eventSourceARN": "arn:aws:kinesis:us-west-2:35667example:stream/lambda-stream",
-               "awsRegion": "us-west-2"
-=======
                "invokeIdentityArn": "arn:aws:iam::123456789012:role/lambda-kinesis-role",
                "awsRegion": "us-east-2",
                "eventSourceARN": "arn:aws:kinesis:us-east-2:123456789012:stream/lambda-stream"
->>>>>>> f99e5a16
            }
        ]
    }
@@ -138,9 +133,6 @@
 
 ```
 $ aws kinesis describe-stream --stream-name lambda-stream
-<<<<<<< HEAD
-arn:aws:kinesis:us-east-2:123456789012:stream/lambda-stream
-=======
 {
     "StreamDescription": {
         "Shards": [
@@ -169,7 +161,6 @@
         "StreamCreationTimestamp": 1544828156.0
     }
 }
->>>>>>> f99e5a16
 ```
 
 You use the stream ARN in the next step to associate the stream with your Lambda function\.
@@ -198,13 +189,8 @@
 To test the event source mapping, add event records to your Kinesis stream\. The `--data` value will be base64\-encoded  when it is added to the Kinesis stream. You can run the same command more than once to add multiple records to the stream\.
 
 ```
-<<<<<<< HEAD
-$ aws kinesis put-record --stream-name lambda-stream \
---data "Hello, this is a test." --partition-key shardId-000000000000
-=======
 $ aws kinesis put-record --stream-name lambda-stream --partition-key 1 \
---data "SGVsbG8sIHRoaXMgaXMgYSB0ZXN0Lg=="
->>>>>>> f99e5a16
+--data "Hello, this is a test."
 ```
 
 Lambda uses the execution role to read records from the stream\. Then it invokes your Lambda function, passing in batches of records\. The function decodes data from each record and logs it, sending the output to CloudWatch Logs\. View the logs in the [CloudWatch console](https://console.aws.amazon.com/cloudwatch)\.