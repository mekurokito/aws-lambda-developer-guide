--- conflicted
+++ resolved
@@ -68,11 +68,7 @@
 
 ## Configuring a Queue as an Event Source<a name="events-sqs-eventsource"></a>
 
-<<<<<<< HEAD
-Create an event source mapping to tell Lambda to send items from your queue to a Lambda function\. You can create multiple event source mappings to process items from multiple queues with a single function\. When Lambda invokes the target function, the event can contain multiple items, up to a configurable maximum batch size\. Please note that the batch size limit is imposed by [AWS SQS](https://docs.aws.amazon.com/AWSSimpleQueueService/latest/SQSDeveloperGuide/sqs-limits.html)\.
-=======
 Create an event source mapping to tell Lambda to send items from your queue to a Lambda function\. You can create multiple event source mappings to process items from multiple queues with a single function\. When Lambda invokes the target function, the event can contain multiple items, up to a configurable maximum *batch size*\.
->>>>>>> 18f111f6
 
 To configure your function to read from Amazon SQS in the Lambda console, create an **SQS** trigger\.
 
