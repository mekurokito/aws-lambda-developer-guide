--- conflicted
+++ resolved
@@ -112,47 +112,6 @@
 
 | Action | Resource | Condition | 
 | --- | --- | --- | 
-<<<<<<< HEAD
-|   **API:** [AddPermission](API_AddPermission.md) **Required Permission:** `lambda:AddPermission` |   `arn:aws:lambda:region:account-id:function:function-name`  | lambda:Principal | 
-|   **API:** [CreateAlias](API_CreateAlias.md) **Required Permission:** `lambda:CreateAlias`  |   `arn:aws:lambda:region:account-id:function:function-name`  | N/A  | 
-|   **API:** [CreateEventSourceMapping](API_CreateEventSourceMapping.md)  **Required Permissions:** `lambda:CreateEventSourceMapping`  | \* |   `lambda:FunctionArn` | 
-|  The following permissions should be added to the Lambda function execution role \(IAM role\)\. If you are mapping to an Kinesis stream event source, use: `kinesis:DescribeStreams`,` kinesis:DescribeStream`, `kinesis:ListStreams`, `kinesis:GetShardIterator`, and `Kinesis:GetRecords`  If you are mapping to a DynamoDB stream event source, use: `dynamodb:DescribeStreams`,` dynamodb:DescribeStream`, `dynamodb:ListStreams`, `dynamodb:GetShardIterator`, and `dynamodb:GetRecords`  \(To create an event source mapping in AWS Lambda, you need an existing Lambda function for which you are creating an event source mapping\. The execution role \(IAM role\) of the Lambda function must have permissions to access the API of the event source to which the Lambda function is being mapped\.   | `arn:aws:kinesis:region:account-id:stream/stream-name` | N/A | 
-|  **API:** [CreateFunction](API_CreateFunction.md) **Required Permissions:** `lambda:CreateFunction` |  arn:aws:lambda:region:account\-id: function:function\-name  | N/A  | 
-|  `iam:PassRole`  The user creating the function must have permissions for this action on the IAM role that the user specifies as the execution role at the time that the Lambda function is created\. This is the role that AWS Lambda assumes to execute the Lambda function\. The user must have permissions to pass the role to AWS Lambda\.  |   `arn:aws:iam::account-id:role/role-name`   | N/A | 
-|  `ec2:DescribeSecurityGroups`  Required only if you are specifying VPC configuration information when creating a Lambda function\.  |  \* | N/A | 
-|  `ec2:DescribeSubnets` Required only if you are specifying VPC configuration information when creating a Lambda function\.  | \* | N/A | 
-|  `s3:GetObject`  Required only if you have a deployment package stored in Amazon S3 and you are specifying an S3 bucket and object key when creating a Lambda function\.  |  `arn:aws:s3:::bucket-name/key-name`   | N/A | 
-| **API:** [DeleteAlias](API_DeleteAlias.md) **Required Permission:** `lambda:DeleteAlias`  |   `arn:aws:lambda:region:account-id:function:function-name`  | N/A | 
-| **API:** [DeleteEventSourceMapping](API_DeleteEventSourceMapping.md) **Required Permission:** `lambda:DeleteEventSourceMapping`  |  `arn:aws:lambda:region:account-id:event-source-mapping:UUID`  |   `lambda:FunctionArn` | 
-| **API:** [DeleteFunction](API_DeleteFunction.md) **Required Permission:** `lambda:DeleteFunction`  |   `arn:aws:lambda:region:account-id: function:function-name`  | N/A | 
-| **API:** [GetAccountSettings](API_GetAccountSettings.md) **Required Permission:** `lambda:GetAccountSettings`  |  \*  | N/A | 
-| **API:** [GetAlias](API_GetAlias.md) **Required Permission:** `lambda:GetAlias`  |  `arn:aws:lambda:region:account-id:function:function-name`  | N/A | 
-| **API:** [GetEventSourceMapping](API_GetEventSourceMapping.md) **Required Permission:** `lambda:GetEventSourceMapping`  |  \*  | N/A | 
-| **API:** [GetFunction](API_GetFunction.md) **Required Permission:** `lambda:GetFunction`  |  `arn:aws:lambda:region:account-id: function:function-name`  | N/A | 
-| **API:** [GetFunctionConfiguration](API_GetFunctionConfiguration.md) **Required Permission:** `lambda:GetFunctionConfiguration`  |   `arn:aws:lambda:region:account-id:function:function-name`  | N/A | 
-| **API:** [GetPolicy](API_GetPolicy.md) **Required Permission:** `lambda:GetPolicy` |   `arn:aws:lambda:region:account-id:function:function-name`  | N/A | 
-| **API:** [Invoke](API_Invoke.md) **Required Permission:** `lambda:InvokeFunction` |   `arn:aws:lambda:region:account-id: function:function-name`  | N/A | 
-| **API:** [ListAliases](API_ListAliases.md) Required Permission: lambda:ListAliases |  `arn:aws:lambda:region:account-id:function:function-name`  | N/A | 
-| **API:** [ListEventSourceMappings](API_ListEventSourceMappings.md) **Required Permission:** `lambda:ListEventSourceMappings`  |  \*  | N/A | 
-| **API:** [ListFunctions](API_ListFunctions.md)  **Required Permission:** `lambda:ListFunctions`  | \* | N/A | 
-| **API:** [ListTags](API_ListTags.md)  **Required Permission:** `lambda:ListTags`  |  `*`  |  N/A  | 
-| **API:** [ListVersionsByFunction](API_ListVersionsByFunction.md)  **Required Permission:** `lambda:ListVersionsByFunction` |  `arn:aws:lambda:region:account-id:function:function-name`  | N/A | 
-| **API:** [PublishVersion](API_PublishVersion.md)  **Required Permission:** `lambda:PublishVersion` |  `arn:aws:lambda:region:account-id:function:function-name`  | N/A | 
-| **API:** [RemovePermission](API_RemovePermission.md)  **Required Permission:** `lambda:RemovePermission`  |  `arn:aws:lambda:region:account-id:function:function-name`  |  `lambda:Principal`  | 
-| **API:** [TagResource](API_TagResource.md)  **Required Permission:** `lambda:TagResource`  |  `*`  |  N/A  | 
-| **API:** [UntagResource](API_UntagResource.md)  **Required Permission:** `lambda:UntagResource`  |  `*`  |  N/A  | 
-| **API:** [UpdateAlias](API_UpdateAlias.md) **Required Permission:** `lambda:UpdateAlias`  |  `arn:aws:lambda:region:account-id:function:function-name`  | N/A | 
-| **API:** [UpdateEventSourceMapping](API_UpdateEventSourceMapping.md) **Required Permissions:** `lambda:UpdateEventSourceMapping`  |   `arn:aws:lambda:region:account-id:event-source-mapping:UUID`  |  `lambda:FunctionArn` | 
-|  `kinesis:DescribeStreams (needed by function role, not caller)`  | arn:aws:kinesis:region:account\-id:stream/stream\-name | N/A | 
-| **API:** [UpdateFunctionCode](API_UpdateFunctionCode.md) **Required Permissions:** `lambda:UpdateFunctionCode`  |   `arn:aws:lambda:region:account-id:function:function-name`  | N/A | 
-|  `s3:GetObject`  Required only if you are specifying an S3 bucket and object key, the deployment package, or key when creating a Lambda function\.  |  `arn:aws:s3:::bucket-name/key-name`   | N/A | 
-| **API:** [UpdateFunctionConfiguration](API_UpdateFunctionConfiguration.md) **Required Permissions:** `lambda:UpdateFunctionConfiguration` |  `arn:aws:lambda:region:account-id:function:function-name`  | N/A | 
-|  `iam:PassRole`  The user creating the function must have permissions for this action on the IAM role that the user specifies as the execution role at the time of updating a Lambda function\. This is the role AWS Lambda assumes to execute the Lambda function\. The user must have permissions to pass the role to AWS Lambda\.  |  arn:aws:iam::account\-id: role/execution\-role\-name  | N/A | 
-|  `ec2:DescribeSecurityGroups`  Required only if you are specifying VPC configuration information when creating a Lambda function\.  |  \* | N/A |
-|  `ec2:DescribeSubnets` Required only if you are specifying VPC configuration information when creating a Lambda function\. |  \* | N/A |
-|  `ec2:DescribeVpcs`  Required only if you are specifying VPC configuration information when creating a Lambda function\.  |  \* | N/A |
-=======
 |   [AddLayerVersionPermission](API_AddLayerVersionPermission.md)  [RemoveLayerVersionPermission](API_RemoveLayerVersionPermission.md)  [GetLayerVersion](API_GetLayerVersion.md)  [GetLayerVersionPolicy](API_GetLayerVersionPolicy.md)  [DeleteLayerVersion](API_DeleteLayerVersion.md)  |  Layer version  | None | 
 |   [PublishLayerVersion](API_PublishLayerVersion.md)  |  Layer  | None | 
-|   [ListLayers](API_ListLayers.md)  [ListLayerVersions](API_ListLayerVersions.md)  |   `*`   |  None  | 
->>>>>>> f3cdf39e
+|   [ListLayers](API_ListLayers.md)  [ListLayerVersions](API_ListLayerVersions.md)  |   `*`   |  None  | 